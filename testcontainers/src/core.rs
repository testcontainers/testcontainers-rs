<<<<<<< HEAD
pub use self::{
    container_async::ContainerAsync,
    image::{ContainerState, ExecCommand, Host, Image, ImageArgs, Port, RunnableImage, WaitFor},
};

#[cfg(feature = "blocking")]
pub use self::container::Container;

#[cfg(feature = "blocking")]
mod container;
mod container_async;
mod image;

/// Helper traits to start containers.
pub mod runners;

pub(crate) mod client;
pub(crate) mod env;
pub(crate) mod logs;
pub(crate) mod network;
pub(crate) mod ports;
pub(crate) mod utils;
=======
pub use self::image::{
    ContainerState, ExecCommand, Host, Image, ImageArgs, Port, RunnableImage, WaitFor,
};

pub use self::containers::*;

mod image;

pub(crate) mod client;
pub(crate) mod containers;
pub(crate) mod env;
pub(crate) mod logs;
pub(crate) mod macros;
pub(crate) mod network;
pub(crate) mod ports;
>>>>>>> 9c656405
<|MERGE_RESOLUTION|>--- conflicted
+++ resolved
@@ -1,27 +1,3 @@
-<<<<<<< HEAD
-pub use self::{
-    container_async::ContainerAsync,
-    image::{ContainerState, ExecCommand, Host, Image, ImageArgs, Port, RunnableImage, WaitFor},
-};
-
-#[cfg(feature = "blocking")]
-pub use self::container::Container;
-
-#[cfg(feature = "blocking")]
-mod container;
-mod container_async;
-mod image;
-
-/// Helper traits to start containers.
-pub mod runners;
-
-pub(crate) mod client;
-pub(crate) mod env;
-pub(crate) mod logs;
-pub(crate) mod network;
-pub(crate) mod ports;
-pub(crate) mod utils;
-=======
 pub use self::image::{
     ContainerState, ExecCommand, Host, Image, ImageArgs, Port, RunnableImage, WaitFor,
 };
@@ -36,5 +12,4 @@
 pub(crate) mod logs;
 pub(crate) mod macros;
 pub(crate) mod network;
-pub(crate) mod ports;
->>>>>>> 9c656405
+pub(crate) mod ports;