--- conflicted
+++ resolved
@@ -22,11 +22,8 @@
 //! First, you need to define the [`Image`] that you want to run, and then simply call the `start` method on it from either the [`AsyncRunner`] or [`SyncRunner`] trait.
 //! This will return you [`ContainerAsync`] or [`Container`] respectively.
 //! Containers implement `Drop`. As soon as they go out of scope, the underlying docker container is removed.
-<<<<<<< HEAD
-=======
 //!
 //! See examples in the corresponding runner ([`AsyncRunner`] and [`SyncRunner`])
->>>>>>> 9c656405
 //!
 //! # Ecosystem
 //!
@@ -42,33 +39,17 @@
 //!
 //! [tc_website]: https://testcontainers.org
 //! [`Docker`]: https://docker.com
-<<<<<<< HEAD
-//! [`AsyncRunner`]: core::runners::AsyncRunner
-//! [`SyncRunner`]: core::runners::SyncRunner
-//! [`testcontainers-modules`]: https://crates.io/crates/testcontainers-modules
-pub use crate::core::{ContainerAsync, Image, ImageArgs, RunnableImage};
-
-#[cfg(feature = "blocking")]
-#[cfg_attr(docsrs, doc(cfg(feature = "blocking")))]
-pub use crate::core::Container;
-=======
 //! [`AsyncRunner`]: runners::AsyncRunner
 //! [`SyncRunner`]: runners::SyncRunner
 //! [`testcontainers-modules`]: https://crates.io/crates/testcontainers-modules
 
 pub mod core;
 pub use crate::core::{containers::*, Image, ImageArgs, RunnableImage};
->>>>>>> 9c656405
 
 #[cfg(feature = "watchdog")]
 #[cfg_attr(docsrs, doc(cfg(feature = "watchdog")))]
 pub(crate) mod watchdog;
 
-<<<<<<< HEAD
-pub mod core;
-
-=======
->>>>>>> 9c656405
 /// All available Docker images.
 mod images;
 pub use images::generic::GenericImage;
