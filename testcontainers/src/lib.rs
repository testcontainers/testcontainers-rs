#![deny(missing_debug_implementations)]
#![warn(rust_2018_idioms)]
#![cfg_attr(docsrs, deny(rustdoc::broken_intra_doc_links))]
#![cfg_attr(docsrs, feature(doc_cfg))]
#![forbid(unsafe_code)]

//! A library for integration testing against docker containers from within Rust.
//!
//! This crate is the official Rust language fork of [`Testcontainers`][tc_website].
//!
//! Tests should be self-contained and isolated. While this is usually easy for unit-tests, integration-tests typically require a more complex environment.
//! The testcontainers ecosystem facilitates self-contained and isolated integration tests. It allows to easily spin up Docker containers from within your tests and removes them afterwards.
//!
//! A very typical usecase for testcontainers are integration-tests of persistence layers. These require an actual database to be present. Using testcontainers, your tests can spin up database containers themselves, without the need for any other setup.
//!
//! # Main benefits
//!
//! - Run integration tests in parallel (because each test sets up its own environment)
//! - Run integration tests the same way you run unit tests (`cargo test` and you are fine)
//!
//! # Usage
//!
//! Unsurprisingly, working with testcontainers is very similar to working with Docker itself.
//!
//! If you need to build an image first, then you need to define the [`BuildableImage`] that specifies the build context
//! and the Dockerfile, then call the `build_image` method on it from either the [`AsyncBuilder`] or [`SyncBuilder`] trait.
//! This will yield an [`Image`] you could actually start.
//!
//! If you already have a Docker image you can just define your [`Image`] that you want to run, and then simply call the
//! `start` method on it from either the [`AsyncRunner`] or [`SyncRunner`] trait.
//!
//! This will return you [`ContainerAsync`] or [`Container`] respectively.
//! Containers implement `Drop`. As soon as they go out of scope, the underlying docker container is removed.
//! To disable this behavior, you can set ENV variable `TESTCONTAINERS_COMMAND` to `keep`.
//!
//! See examples in the corresponding runner ([`AsyncRunner`] and [`SyncRunner`])
//!
//! ### Docker host resolution
//!
//! You can change the configuration of the Docker host used by the client in two ways:
//! - environment variables
//! - `~/.testcontainers.properties` file (a Java properties file, enabled by the `properties-config` feature)
//!
//! ##### The host is resolved in the following order:
//!
//! 1. Docker host from the `tc.host` property in the `~/.testcontainers.properties` file.
//! 2. `DOCKER_HOST` environment variable.
//! 3. Docker host from the "docker.host" property in the `~/.testcontainers.properties` file.
//! 4. Read the default Docker socket path, without the unix schema. E.g. `/var/run/docker.sock`.
//! 5. Read the rootless Docker socket path, checking in the following alternative locations:
//!    1. `${XDG_RUNTIME_DIR}/.docker/run/docker.sock`.
//!    2. `${HOME}/.docker/run/docker.sock`.
//!    3. `${HOME}/.docker/desktop/docker.sock`.
//! 6. The default Docker socket including schema will be returned if none of the above are set.
//!
//! ### Docker authentication
//!
//! Sometimes the Docker images you use live in a private Docker registry.
//! For that reason, Testcontainers for Rust gives you the ability to read the Docker configuration and retrieve the authentication for a given registry.
//! Configuration is fetched in the following order:
//!
//! 1. `DOCKER_AUTH_CONFIG` environment variable, unmarshalling the string value from its JSON representation and using it as the Docker config.
//! 2. `DOCKER_CONFIG` environment variable, as an alternative path to the directory containing Docker `config.json` file.
//! 3. else it will load the default Docker config file, which lives in the user's home, e.g. `~/.docker/config.json`.
//!
//! # Ecosystem
//!
//! `testcontainers` is the core crate that provides an API for working with containers in a test environment.
//! The only buildable image and image implementations that are provided by the core crate are the [`GenericBuildableImage`]
//! and [`GenericImage`], respectively.
//!
//! However, it does not provide ready-to-use modules, you can implement your [`Image`]s using the library directly or use community supported [`testcontainers-modules`].
//!
//! # Usage in production code
//!
//! Although nothing inherently prevents testcontainers from being used in production code, the library itself was not designed with that in mind.
//!
//! [tc_website]: https://testcontainers.org
//! [`Docker`]: https://docker.com
//! [`AsyncBuilder`]: runners::AsyncBuilder
//! [`SyncBuilder`]: runners::SyncBuilder
//! [`AsyncRunner`]: runners::AsyncRunner
//! [`SyncRunner`]: runners::SyncRunner
//! [`testcontainers-modules`]: https://crates.io/crates/testcontainers-modules

pub mod core;
#[cfg(feature = "blocking")]
#[cfg_attr(docsrs, doc(cfg(feature = "blocking")))]
pub use crate::core::Container;
#[cfg(feature = "reusable-containers")]
pub use crate::core::ReuseDirective;
pub use crate::core::{
<<<<<<< HEAD
    copy::{
        CopyDataSource, CopyFileFromContainer, CopyFromContainerError, CopyToContainer,
        CopyToContainerError,
    },
=======
    copy::{CopyDataSource, CopyTargetOptions, CopyToContainer, CopyToContainerError},
>>>>>>> 3c04122d
    error::TestcontainersError,
    BuildableImage, ContainerAsync, ContainerRequest, Healthcheck, Image, ImageExt,
};

#[cfg(feature = "watchdog")]
#[cfg_attr(docsrs, doc(cfg(feature = "watchdog")))]
pub(crate) mod watchdog;

mod buildables;
pub use buildables::generic::GenericBuildableImage;

/// All available Docker images.
mod images;
pub use images::generic::GenericImage;

#[cfg(feature = "docker-compose")]
#[cfg_attr(docsrs, doc(cfg(feature = "docker-compose")))]
pub mod compose;

pub mod runners;

/// Re-export of the `bollard` crate to allow direct interaction with the Docker API.
/// This also solves potential version conflicts between `testcontainers` and `bollard` deps.
pub use bollard;<|MERGE_RESOLUTION|>--- conflicted
+++ resolved
@@ -90,14 +90,7 @@
 #[cfg(feature = "reusable-containers")]
 pub use crate::core::ReuseDirective;
 pub use crate::core::{
-<<<<<<< HEAD
-    copy::{
-        CopyDataSource, CopyFileFromContainer, CopyFromContainerError, CopyToContainer,
-        CopyToContainerError,
-    },
-=======
     copy::{CopyDataSource, CopyTargetOptions, CopyToContainer, CopyToContainerError},
->>>>>>> 3c04122d
     error::TestcontainersError,
     BuildableImage, ContainerAsync, ContainerRequest, Healthcheck, Image, ImageExt,
 };
