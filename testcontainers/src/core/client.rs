use std::{
    collections::HashMap,
    io::{self},
    str::FromStr,
};

use bollard::{
    auth::DockerCredentials,
    body_full,
    container::LogOutput,
    errors::Error as BollardError,
    exec::{CreateExecOptions, StartExecOptions, StartExecResults},
    models::{
        ContainerCreateBody, ContainerInspectResponse, ExecInspectResponse, Network,
        NetworkCreateRequest,
    },
    query_parameters::{
        BuildImageOptionsBuilder, BuilderVersion, CreateContainerOptions,
        CreateImageOptionsBuilder, InspectContainerOptions, InspectContainerOptionsBuilder,
        InspectNetworkOptions, InspectNetworkOptionsBuilder, ListContainersOptionsBuilder,
        ListNetworksOptions, LogsOptionsBuilder, RemoveContainerOptionsBuilder,
        StartContainerOptions, StopContainerOptionsBuilder, UploadToContainerOptionsBuilder,
    },
    Docker,
};
use futures::{StreamExt, TryStreamExt};
use tokio::sync::OnceCell;
use url::Url;

use crate::core::{
    client::exec::ExecResult,
    copy::{CopyToContainer, CopyToContainerCollection, CopyToContainerError},
    env::{self, ConfigurationError},
    logs::{
        stream::{LogStream, RawLogStream},
        LogFrame, LogSource, WaitingStreamWrapper,
    },
    ports::{PortMappingError, Ports},
};

mod bollard_client;
mod exec;
mod factory;

pub use factory::docker_client_instance;

static IN_A_CONTAINER: OnceCell<bool> = OnceCell::const_new();

// See https://github.com/docker/docker/blob/a9fa38b1edf30b23cae3eade0be48b3d4b1de14b/daemon/initlayer/setup_unix.go#L25
// and Java impl: https://github.com/testcontainers/testcontainers-java/blob/994b385761dde7d832ab7b6c10bc62747fe4b340/core/src/main/java/org/testcontainers/dockerclient/DockerClientConfigUtils.java#L16C5-L17
async fn is_in_container() -> bool {
    *IN_A_CONTAINER
        .get_or_init(|| async { tokio::fs::metadata("/.dockerenv").await.is_ok() })
        .await
}

/// Error type for client operations.
// Mostly wrapper around bollard errors, because they are not very user-friendly.
#[derive(Debug, thiserror::Error)]
pub enum ClientError {
    #[error("failed to initialize a docker client: {0}")]
    Init(BollardError),
    #[error("configuration error: {0}")]
    Configuration(#[from] ConfigurationError),
    #[error("invalid docker host: {0}")]
    InvalidDockerHost(String),
    #[error("failed to pull the image '{descriptor}', error: {err}")]
    PullImage {
        descriptor: String,
        err: BollardError,
    },
    #[error("failed to build the image '{descriptor}', error: {err}")]
    BuildImage {
        descriptor: String,
        err: BollardError,
    },
    #[error("failed to map ports: {0}")]
    PortMapping(#[from] PortMappingError),

    #[error("failed to list containers: {0}")]
    ListContainers(BollardError),
    #[error("failed to create a container: {0}")]
    CreateContainer(BollardError),
    #[error("failed to remove a container: {0}")]
    RemoveContainer(BollardError),
    #[error("failed to start a container: {0}")]
    StartContainer(BollardError),
    #[error("failed to stop a container: {0}")]
    StopContainer(BollardError),
    #[error("failed to pause a container: {0}")]
    PauseContainer(BollardError),
    #[error("failed to unpause/resume a container: {0}")]
    UnpauseContainer(BollardError),
    #[error("failed to inspect a container: {0}")]
    InspectContainer(BollardError),

    #[error("failed to create a network: {0}")]
    CreateNetwork(BollardError),
    #[error("failed to inspect a network: {0}")]
    InspectNetwork(BollardError),
    #[error("failed to list networks: {0}")]
    ListNetworks(BollardError),
    #[error("failed to remove a network: {0}")]
    RemoveNetwork(BollardError),

    #[error("failed to initialize exec command: {0}")]
    InitExec(BollardError),
    #[error("failed to inspect exec command: {0}")]
    InspectExec(BollardError),
    #[error("failed to upload data to container: {0}")]
    UploadToContainerError(BollardError),
    #[error("failed to prepare data for copy-to-container: {0}")]
    CopyToContainerError(CopyToContainerError),
}

/// The internal client.
pub(crate) struct Client {
    pub(crate) config: env::Config,
    bollard: Docker,
}

impl Client {
    async fn new() -> Result<Client, ClientError> {
        let config = env::Config::load::<env::Os>().await?;
        Self::new_with_config(config)
    }

    pub(crate) fn new_with_config(config: env::Config) -> Result<Client, ClientError> {
        let bollard = bollard_client::init(&config).map_err(ClientError::Init)?;
        Ok(Client { config, bollard })
    }

    pub(crate) fn stdout_logs(&self, id: &str, follow: bool) -> RawLogStream {
        self.logs_stream(id, Some(LogSource::StdOut), follow)
            .into_stdout()
    }

    pub(crate) fn stderr_logs(&self, id: &str, follow: bool) -> RawLogStream {
        self.logs_stream(id, Some(LogSource::StdErr), follow)
            .into_stderr()
    }

    pub(crate) fn both_std_logs(&self, id: &str, follow: bool) -> RawLogStream {
        self.logs_stream(id, Some(LogSource::BothStd), follow)
            .into_both_std()
    }

    pub(crate) fn logs(&self, id: &str, follow: bool) -> LogStream {
        self.logs_stream(id, None, follow)
    }

    pub(crate) async fn ports(&self, id: &str) -> Result<Ports, ClientError> {
        let ports = self
            .inspect(id)
            .await?
            .network_settings
            .unwrap_or_default()
            .ports
            .map(Ports::try_from)
            .transpose()?
            .unwrap_or_default();

        Ok(ports)
    }

    pub(crate) async fn inspect(&self, id: &str) -> Result<ContainerInspectResponse, ClientError> {
        self.bollard
            .inspect_container(id, None::<InspectContainerOptions>)
            .await
            .map_err(ClientError::InspectContainer)
    }

    pub(crate) async fn rm(&self, id: &str) -> Result<(), ClientError> {
        self.bollard
            .remove_container(
                id,
                Some(
                    RemoveContainerOptionsBuilder::new()
                        .force(true)
                        .v(true)
                        .build(),
                ),
            )
            .await
            .map_err(ClientError::RemoveContainer)
    }

    pub(crate) async fn stop(
        &self,
        id: &str,
        timeout_seconds: Option<i32>,
    ) -> Result<(), ClientError> {
        self.bollard
            .stop_container(
                id,
                timeout_seconds.map(|t| StopContainerOptionsBuilder::new().t(t).build()),
            )
            .await
            .map_err(ClientError::StopContainer)
    }

    pub(crate) async fn start(&self, id: &str) -> Result<(), ClientError> {
        self.bollard
            .start_container(id, None::<StartContainerOptions>)
            .await
            .map_err(ClientError::Init)
    }

    pub(crate) async fn pause(&self, id: &str) -> Result<(), ClientError> {
        self.bollard
            .pause_container(id)
            .await
            .map_err(ClientError::PauseContainer)
    }

    pub(crate) async fn unpause(&self, id: &str) -> Result<(), ClientError> {
        self.bollard
            .unpause_container(id)
            .await
            .map_err(ClientError::UnpauseContainer)
    }

    pub(crate) async fn exec(
        &self,
        container_id: &str,
        cmd: Vec<String>,
    ) -> Result<ExecResult, ClientError> {
        let config = CreateExecOptions {
            cmd: Some(cmd),
            attach_stdout: Some(true),
            attach_stderr: Some(true),
            ..Default::default()
        };

        let exec = self
            .bollard
            .create_exec(container_id, config)
            .await
            .map_err(ClientError::InitExec)?;

        let res = self
            .bollard
            .start_exec(
                &exec.id,
                Some(StartExecOptions {
                    detach: false,
                    tty: false,
                    output_capacity: None,
                }),
            )
            .await
            .map_err(ClientError::InitExec)?;

        match res {
            StartExecResults::Attached { output, .. } => {
                let (stdout, stderr) = LogStream::from(output).split().await;
                let stdout = WaitingStreamWrapper::new(stdout).enable_cache();
                let stderr = WaitingStreamWrapper::new(stderr).enable_cache();

                Ok(ExecResult {
                    id: exec.id,
                    stdout,
                    stderr,
                })
            }
            StartExecResults::Detached => unreachable!("detach is false"),
        }
    }

    pub(crate) async fn inspect_exec(
        &self,
        exec_id: &str,
    ) -> Result<ExecInspectResponse, ClientError> {
        self.bollard
            .inspect_exec(exec_id)
            .await
            .map_err(ClientError::InspectExec)
    }

    fn logs_stream(
        &self,
        container_id: &str,
        source_filter: Option<LogSource>,
        follow: bool,
    ) -> LogStream {
        let options = LogsOptionsBuilder::new()
            .follow(follow)
            .stdout(
                source_filter
                    .map(LogSource::includes_stdout)
                    .unwrap_or(true),
            )
            .stderr(
                source_filter
                    .map(LogSource::includes_stderr)
                    .unwrap_or(true),
            )
            .tail("all")
            .build();

        self.bollard.logs(container_id, Some(options)).into()
    }

    /// Creates a network with given name and returns an ID
    pub(crate) async fn create_network(&self, name: &str) -> Result<String, ClientError> {
        let network = self
            .bollard
            .create_network(NetworkCreateRequest {
                name: name.to_owned(),
                ..Default::default()
            })
            .await
            .map_err(ClientError::CreateNetwork)?;

        Ok(network.id)
    }

    /// Inspects a network
    pub(crate) async fn inspect_network(&self, name: &str) -> Result<Network, ClientError> {
        self.bollard
            .inspect_network(name, Some(InspectNetworkOptionsBuilder::new().build()))
            .await
            .map_err(ClientError::InspectNetwork)
    }

    pub(crate) async fn create_container(
        &self,
        options: Option<CreateContainerOptions>,
        config: ContainerCreateBody,
    ) -> Result<String, ClientError> {
        self.bollard
            .create_container(options, config)
            .await
            .map(|res| res.id)
            .map_err(ClientError::CreateContainer)
    }

    pub(crate) async fn start_container(&self, container_id: &str) -> Result<(), ClientError> {
        self.bollard
            .start_container(container_id, None::<StartContainerOptions>)
            .await
            .map_err(ClientError::StartContainer)
    }

    pub(crate) async fn copy_to_container(
        &self,
        container_id: impl Into<String>,
        copy_to_container: &CopyToContainer,
    ) -> Result<(), ClientError> {
        let container_id: String = container_id.into();

        let options = UploadToContainerOptionsBuilder::new()
            .path("/")
            .no_overwrite_dir_non_dir("false")
            .build();

        let tar = copy_to_container
            .tar()
            .await
            .map_err(ClientError::CopyToContainerError)?;

        self.bollard
            .upload_to_container(&container_id, Some(options), body_full(tar))
            .await
            .map_err(ClientError::UploadToContainerError)
    }

    pub(crate) async fn container_is_running(
        &self,
        container_id: &str,
    ) -> Result<bool, ClientError> {
        let options = InspectContainerOptionsBuilder::new().size(false).build();
        let container_info = self
            .bollard
            .inspect_container(container_id, Some(options))
            .await
            .map_err(ClientError::InspectContainer)?;

        if let Some(state) = container_info.state {
            Ok(state.running.unwrap_or_default())
        } else {
            Ok(false)
        }
    }

    pub(crate) async fn container_exit_code(
        &self,
        container_id: &str,
    ) -> Result<Option<i64>, ClientError> {
        let options = InspectContainerOptionsBuilder::new().size(false).build();
        let container_info = self
            .bollard
            .inspect_container(container_id, Some(options))
            .await
            .map_err(ClientError::InspectContainer)?;

        let Some(state) = container_info.state else {
            return Ok(None);
        };
        if state.running == Some(true) {
            return Ok(None);
        }
        Ok(state.exit_code)
    }

    pub(crate) async fn build_image(
        &self,
        descriptor: &str,
        build_context: &CopyToContainerCollection,
    ) -> Result<(), ClientError> {
        let tar = build_context
            .tar()
            .await
            .map_err(ClientError::CopyToContainerError)?;

        let session = ulid::Ulid::new().to_string();

        let options = BuildImageOptionsBuilder::new()
            .dockerfile("Dockerfile")
            .t(descriptor)
            .rm(true)
            .nocache(false)
            .version(BuilderVersion::BuilderBuildKit)
            .session(&session)
            .build();

        let credentials = None;

        let mut building = self
            .bollard
            .build_image(options, credentials, Some(body_full(tar)));

        while let Some(result) = building.next().await {
            match result {
                Ok(r) => {
                    if let Some(s) = r.stream {
                        log::info!("{}", s);
                    }
                }
                Err(err) => {
                    log::error!("{:?}", err);
                    return Err(ClientError::BuildImage {
                        descriptor: descriptor.into(),
                        err,
                    });
                }
            };
        }

        Ok(())
    }

    pub(crate) async fn pull_image(
        &self,
        descriptor: &str,
        platform: Option<String>,
    ) -> Result<(), ClientError> {
        let pull_options = CreateImageOptionsBuilder::new()
            .from_image(descriptor)
            .platform(
                platform
                    .as_deref()
                    .unwrap_or_else(|| self.config.platform().unwrap_or_default()),
            )
            .build();

        let credentials = self.credentials_for_image(descriptor).await;
        let mut pulling = self
            .bollard
            .create_image(Some(pull_options), None, credentials);
        while let Some(result) = pulling.next().await {
            // if the image pull fails, try to pull the image for linux/amd64 platform instead
            match result {
                Ok(_) => {}
                Err(BollardError::DockerResponseServerError {
                    status_code: _,
                    message: _,
                }) if !matches!(platform.as_deref(), Some("linux/amd64")) => {
                    self.pull_image_linux_amd64(descriptor).await?;
                }
                _ => {
                    // if the linux/amd64 image pull also fails, return the initial error
                    result.map_err(|err| ClientError::PullImage {
                        descriptor: descriptor.to_string(),
                        err,
                    })?;
                }
            };
        }
        Ok(())
    }

    async fn pull_image_linux_amd64(&self, descriptor: &str) -> Result<(), ClientError> {
        let pull_options = CreateImageOptionsBuilder::new()
            .from_image(descriptor)
            .platform("linux/amd64")
            .build();
        let credentials = self.credentials_for_image(descriptor).await;
        let mut pulling = self
            .bollard
            .create_image(Some(pull_options), None, credentials);
        while let Some(result) = pulling.next().await {
            match result {
                Ok(_) => {}
                Err(err) => {
                    return Err(ClientError::PullImage {
                        descriptor: descriptor.to_string(),
                        err,
                    });
                }
            };
        }
        Ok(())
    }

    pub(crate) async fn network_exists(&self, network: &str) -> Result<bool, ClientError> {
        let networks = self
            .bollard
            .list_networks(None::<ListNetworksOptions>)
            .await
            .map_err(ClientError::ListNetworks)?;

        Ok(networks
            .iter()
            .any(|i| matches!(&i.name, Some(name) if name == network)))
    }

    pub(crate) async fn remove_network(&self, network: &str) -> Result<(), ClientError> {
        self.bollard
            .remove_network(network)
            .await
            .map_err(ClientError::RemoveNetwork)
    }

    pub(crate) async fn docker_hostname(&self) -> Result<url::Host, ClientError> {
        let docker_host = &self.config.docker_host();
        let docker_host_url = Url::from_str(docker_host)
            .map_err(|e| ConfigurationError::InvalidDockerHost(e.to_string()))?;

        match docker_host_url.scheme() {
            "tcp" | "http" | "https" => docker_host_url
                .host()
                .map(|host| host.to_owned())
                .ok_or_else(|| {
                    ConfigurationError::InvalidDockerHost(docker_host.to_string()).into()
                }),
            "unix" | "npipe" => {
                if is_in_container().await {
                    let host = self
                        .bollard
                        .inspect_network("bridge", None::<InspectNetworkOptions>)
                        .await
                        .ok()
                        .and_then(|net| net.ipam)
                        .and_then(|ipam| ipam.config)
                        .unwrap_or_default()
                        .into_iter()
                        .filter_map(|ipam_cfg| ipam_cfg.gateway)
                        .next()
                        .filter(|gateway| !gateway.trim().is_empty())
                        .unwrap_or_else(|| "localhost".to_string());

                    url::Host::parse(&host)
                        .map_err(|_| ConfigurationError::InvalidDockerHost(host).into())
                } else {
                    Ok(url::Host::Domain("localhost".to_string()))
                }
            }
            _ => unreachable!("docker host is already validated in the config"),
        }
    }

    async fn credentials_for_image(&self, descriptor: &str) -> Option<DockerCredentials> {
        let auth_config = self.config.docker_auth_config()?.to_string();
        let (server, _) = descriptor.split_once('/')?;

        // `docker_credential` uses blocking API, thus we spawn blocking task to prevent executor from being blocked
        let cloned_server = server.to_string();
        let credentials = tokio::task::spawn_blocking(move || {
            docker_credential::get_credential_from_reader(auth_config.as_bytes(), &cloned_server)
                .ok()
        })
        .await
        .ok()
        .flatten()?;

        let bollard_credentials = match credentials {
            docker_credential::DockerCredential::IdentityToken(token) => DockerCredentials {
                identitytoken: Some(token),
                serveraddress: Some(server.to_string()),
                ..DockerCredentials::default()
            },
            docker_credential::DockerCredential::UsernamePassword(username, password) => {
                DockerCredentials {
                    username: Some(username),
                    password: Some(password),
                    serveraddress: Some(server.to_string()),
                    ..DockerCredentials::default()
                }
            }
        };

        Some(bollard_credentials)
    }

    /// Get the `id` of the first running container whose `name`, `network`,
    /// and `labels` match the supplied values
    #[cfg_attr(not(feature = "reusable-containers"), allow(dead_code))]
    pub(crate) async fn get_running_container_id(
        &self,
        name: Option<&str>,
        network: Option<&str>,
        labels: &HashMap<String, String>,
    ) -> Result<Option<String>, ClientError> {
        let filters = [
            Some(("status".to_string(), vec!["running".to_string()])),
            name.map(|value| ("name".to_string(), vec![value.to_string()])),
            network.map(|value| ("network".to_string(), vec![value.to_string()])),
            Some((
                "label".to_string(),
                labels
                    .iter()
                    .map(|(key, value)| format!("{key}={value}"))
                    .collect(),
            )),
        ]
        .into_iter()
        .flatten()
        .collect::<HashMap<_, _>>();

        let options = ListContainersOptionsBuilder::new()
            .all(false)
            .size(false)
            .filters(&filters)
            .build();

        let containers = self
            .bollard
            .list_containers(Some(options))
            .await
            .map_err(ClientError::ListContainers)?;

        if containers.len() > 1 {
            log::warn!(
                "Found {} containers matching filters: {:?}",
                containers.len(),
                filters
            );
        }

        Ok(containers
            .into_iter()
            // Use `max_by_key()` instead of `next()` to ensure we're
            // returning the id of most recently created container.
            .max_by_key(|container| container.created.unwrap_or(i64::MIN))
            .and_then(|container| container.id))
    }
}

impl<BS> From<BS> for LogStream
where
    BS: futures::Stream<Item = Result<LogOutput, BollardError>> + Send + 'static,
{
    fn from(stream: BS) -> Self {
        let stream = stream
            .try_filter_map(|chunk| async {
                match chunk {
                    LogOutput::StdErr { message } => Ok(Some(LogFrame::StdErr(message))),
                    LogOutput::StdOut { message } => Ok(Some(LogFrame::StdOut(message))),
                    // We only interested in stdout and stderr. Docker may return stdin in some
                    // cases, but we don't need it as we have only one-way communication.
                    LogOutput::StdIn { .. } | LogOutput::Console { .. } => Ok(None),
                }
            })
            .map_err(|err| match err {
                BollardError::DockerResponseServerError {
                    status_code: 404,
                    message,
                } => io::Error::new(
                    io::ErrorKind::UnexpectedEof,
                    format!("Docker container has been dropped: {message}"),
                ),
                bollard::errors::Error::IOError { err } => err,
                err => io::Error::other(err),
            })
            .boxed();
        LogStream::new(stream)
    }
}

#[cfg(test)]
mod tests {
    use bollard::query_parameters::RemoveImageOptions;

    use super::*;

    #[derive(Debug)]
    struct OsEnvWithPlatformLinuxAmd64;

    impl env::GetEnvValue for OsEnvWithPlatformLinuxAmd64 {
        fn get_env_value(key: &str) -> Option<String> {
            match key {
                "DOCKER_DEFAULT_PLATFORM" => Some("linux/amd64".to_string()),
                _ => env::Os::get_env_value(key),
            }
        }
    }

    #[derive(Debug)]
    struct OsEnvWithPlatformLinux386;

    impl env::GetEnvValue for OsEnvWithPlatformLinux386 {
        fn get_env_value(key: &str) -> Option<String> {
            match key {
                "DOCKER_DEFAULT_PLATFORM" => Some("linux/386".to_string()),
                _ => env::Os::get_env_value(key),
            }
        }
    }

    #[tokio::test]
    // Tehcnically the test is racy if we would want to use image in other tests, but we don't use
    // it usually, so no serial-tests or anything like that is used
    async fn test_client_pull_image_with_platform() -> anyhow::Result<()> {
        const IMAGE: &str = "hello-world:linux";

        let config = env::Config::load::<OsEnvWithPlatformLinuxAmd64>().await?;
<<<<<<< HEAD
        let mut client = Client::new().await?;
        client.config = config;
        client.pull_image("hello-world:latest", None).await?;
=======
        println!("Config platform: {:?}", config.platform());
        let client = Client::new_with_config(config)?;
>>>>>>> b41cc80e

        // remove image if exists (it may already have another platform variant)
        let credentials = client.credentials_for_image(IMAGE).await;
        let _ = client
            .bollard
            .remove_image(
                IMAGE,
                Option::<RemoveImageOptions>::None,
                credentials.clone(),
            )
            .await;

        client.pull_image(IMAGE).await?;

        let image = client.bollard.inspect_image(IMAGE).await?;

        assert_eq!(Some("linux".to_string()), image.os);
        assert_eq!(Some("amd64".to_string()), image.architecture);

        let config = env::Config::load::<OsEnvWithPlatformLinux386>().await?;
<<<<<<< HEAD
        let mut client = Client::new().await?;
        client.config = config;
        client.pull_image("hello-world:latest", None).await?;
=======
        let client = Client::new_with_config(config)?;

        client
            .bollard
            .remove_image(IMAGE, Option::<RemoveImageOptions>::None, credentials)
            .await?;

        client.pull_image(IMAGE).await?;
>>>>>>> b41cc80e

        let image = client.bollard.inspect_image(IMAGE).await?;

        assert_eq!(Some("linux".to_string()), image.os);
        assert_eq!(Some("386".to_string()), image.architecture);

        Ok(())
    }
}<|MERGE_RESOLUTION|>--- conflicted
+++ resolved
@@ -725,14 +725,8 @@
         const IMAGE: &str = "hello-world:linux";
 
         let config = env::Config::load::<OsEnvWithPlatformLinuxAmd64>().await?;
-<<<<<<< HEAD
-        let mut client = Client::new().await?;
-        client.config = config;
-        client.pull_image("hello-world:latest", None).await?;
-=======
         println!("Config platform: {:?}", config.platform());
         let client = Client::new_with_config(config)?;
->>>>>>> b41cc80e
 
         // remove image if exists (it may already have another platform variant)
         let credentials = client.credentials_for_image(IMAGE).await;
@@ -753,11 +747,6 @@
         assert_eq!(Some("amd64".to_string()), image.architecture);
 
         let config = env::Config::load::<OsEnvWithPlatformLinux386>().await?;
-<<<<<<< HEAD
-        let mut client = Client::new().await?;
-        client.config = config;
-        client.pull_image("hello-world:latest", None).await?;
-=======
         let client = Client::new_with_config(config)?;
 
         client
@@ -766,7 +755,6 @@
             .await?;
 
         client.pull_image(IMAGE).await?;
->>>>>>> b41cc80e
 
         let image = client.bollard.inspect_image(IMAGE).await?;
 
