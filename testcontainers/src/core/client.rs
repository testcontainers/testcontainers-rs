use std::{
    collections::HashMap,
    io::{self},
    str::FromStr,
    sync::Arc,
};

use bollard::{
    auth::DockerCredentials,
    body_full,
    container::LogOutput,
    errors::Error as BollardError,
    exec::{CreateExecOptions, StartExecOptions, StartExecResults},
    models::{
        ContainerCreateBody, ContainerInspectResponse, ExecInspectResponse, Network,
        NetworkCreateRequest,
    },
    query_parameters::{
        BuildImageOptionsBuilder, BuilderVersion, CreateContainerOptions,
        CreateImageOptionsBuilder, InspectContainerOptions, InspectContainerOptionsBuilder,
        InspectNetworkOptions, InspectNetworkOptionsBuilder, ListContainersOptionsBuilder,
        ListNetworksOptions, LogsOptionsBuilder, RemoveContainerOptionsBuilder,
        StartContainerOptions, StopContainerOptionsBuilder, UploadToContainerOptionsBuilder,
    },
    Docker,
};
<<<<<<< HEAD
use bollard_stubs::models::{ContainerInspectResponse, ExecInspectResponse, Network};
use ferroid::{Base32UlidExt, ULID};
=======
>>>>>>> 72b35be2
use futures::{StreamExt, TryStreamExt};
use tokio::sync::{Mutex, OnceCell};
use url::Url;

use crate::core::{
    client::exec::ExecResult,
    copy::{CopyToContainer, CopyToContainerCollection, CopyToContainerError},
    env::{self, ConfigurationError},
    logs::{
        stream::{LogStream, RawLogStream},
        LogFrame, LogSource, WaitingStreamWrapper,
    },
    ports::{PortMappingError, Ports},
};

mod bollard_client;
mod exec;
mod factory;

pub use factory::docker_client_instance;

static IN_A_CONTAINER: OnceCell<bool> = OnceCell::const_new();

type BuildLockMap = Mutex<HashMap<String, Arc<Mutex<()>>>>;
static BUILD_LOCKS: OnceCell<BuildLockMap> = OnceCell::const_new();

async fn get_build_lock(descriptor: &str) -> Arc<Mutex<()>> {
    let locks = BUILD_LOCKS
        .get_or_init(|| async { Mutex::new(HashMap::new()) })
        .await;

    let mut map = locks.lock().await;
    map.entry(descriptor.to_string())
        .or_insert_with(|| Arc::new(Mutex::new(())))
        .clone()
}

// See https://github.com/docker/docker/blob/a9fa38b1edf30b23cae3eade0be48b3d4b1de14b/daemon/initlayer/setup_unix.go#L25
// and Java impl: https://github.com/testcontainers/testcontainers-java/blob/994b385761dde7d832ab7b6c10bc62747fe4b340/core/src/main/java/org/testcontainers/dockerclient/DockerClientConfigUtils.java#L16C5-L17
async fn is_in_container() -> bool {
    *IN_A_CONTAINER
        .get_or_init(|| async { tokio::fs::metadata("/.dockerenv").await.is_ok() })
        .await
}

/// Error type for client operations.
// Mostly wrapper around bollard errors, because they are not very user-friendly.
#[derive(Debug, thiserror::Error)]
pub enum ClientError {
    #[error("failed to initialize a docker client: {0}")]
    Init(BollardError),
    #[error("configuration error: {0}")]
    Configuration(#[from] ConfigurationError),
    #[error("invalid docker host: {0}")]
    InvalidDockerHost(String),
    #[error("failed to pull the image '{descriptor}', error: {err}")]
    PullImage {
        descriptor: String,
        err: BollardError,
    },
    #[error("failed to build the image '{descriptor}', error: {err}")]
    BuildImage {
        descriptor: String,
        err: BollardError,
    },
    #[error("failed to map ports: {0}")]
    PortMapping(#[from] PortMappingError),

    #[error("failed to list containers: {0}")]
    ListContainers(BollardError),
    #[error("failed to create a container: {0}")]
    CreateContainer(BollardError),
    #[error("failed to remove a container: {0}")]
    RemoveContainer(BollardError),
    #[error("failed to start a container: {0}")]
    StartContainer(BollardError),
    #[error("failed to stop a container: {0}")]
    StopContainer(BollardError),
    #[error("failed to pause a container: {0}")]
    PauseContainer(BollardError),
    #[error("failed to unpause/resume a container: {0}")]
    UnpauseContainer(BollardError),
    #[error("failed to inspect a container: {0}")]
    InspectContainer(BollardError),

    #[error("failed to create a network: {0}")]
    CreateNetwork(BollardError),
    #[error("failed to inspect a network: {0}")]
    InspectNetwork(BollardError),
    #[error("failed to list networks: {0}")]
    ListNetworks(BollardError),
    #[error("failed to remove a network: {0}")]
    RemoveNetwork(BollardError),

    #[error("failed to initialize exec command: {0}")]
    InitExec(BollardError),
    #[error("failed to inspect exec command: {0}")]
    InspectExec(BollardError),
    #[error("failed to upload data to container: {0}")]
    UploadToContainerError(BollardError),
    #[error("failed to prepare data for copy-to-container: {0}")]
    CopyToContainerError(CopyToContainerError),
}

/// The internal client.
pub(crate) struct Client {
    pub(crate) config: env::Config,
    bollard: Docker,
}

impl Client {
    async fn new() -> Result<Client, ClientError> {
        let config = env::Config::load::<env::Os>().await?;
        Self::new_with_config(config)
    }

    pub(crate) fn new_with_config(config: env::Config) -> Result<Client, ClientError> {
        let bollard = bollard_client::init(&config).map_err(ClientError::Init)?;
        Ok(Client { config, bollard })
    }

    pub(crate) fn stdout_logs(&self, id: &str, follow: bool) -> RawLogStream {
        self.logs_stream(id, Some(LogSource::StdOut), follow)
            .into_stdout()
    }

    pub(crate) fn stderr_logs(&self, id: &str, follow: bool) -> RawLogStream {
        self.logs_stream(id, Some(LogSource::StdErr), follow)
            .into_stderr()
    }

    pub(crate) fn both_std_logs(&self, id: &str, follow: bool) -> RawLogStream {
        self.logs_stream(id, Some(LogSource::BothStd), follow)
            .into_both_std()
    }

    pub(crate) fn logs(&self, id: &str, follow: bool) -> LogStream {
        self.logs_stream(id, None, follow)
    }

    pub(crate) async fn ports(&self, id: &str) -> Result<Ports, ClientError> {
        let ports = self
            .inspect(id)
            .await?
            .network_settings
            .unwrap_or_default()
            .ports
            .map(Ports::try_from)
            .transpose()?
            .unwrap_or_default();

        Ok(ports)
    }

    pub(crate) async fn inspect(&self, id: &str) -> Result<ContainerInspectResponse, ClientError> {
        self.bollard
            .inspect_container(id, None::<InspectContainerOptions>)
            .await
            .map_err(ClientError::InspectContainer)
    }

    pub(crate) async fn rm(&self, id: &str) -> Result<(), ClientError> {
        self.bollard
            .remove_container(
                id,
                Some(
                    RemoveContainerOptionsBuilder::new()
                        .force(true)
                        .v(true)
                        .build(),
                ),
            )
            .await
            .map_err(ClientError::RemoveContainer)
    }

    pub(crate) async fn stop(
        &self,
        id: &str,
        timeout_seconds: Option<i32>,
    ) -> Result<(), ClientError> {
        self.bollard
            .stop_container(
                id,
                timeout_seconds.map(|t| StopContainerOptionsBuilder::new().t(t).build()),
            )
            .await
            .map_err(ClientError::StopContainer)
    }

    pub(crate) async fn start(&self, id: &str) -> Result<(), ClientError> {
        self.bollard
            .start_container(id, None::<StartContainerOptions>)
            .await
            .map_err(ClientError::Init)
    }

    pub(crate) async fn pause(&self, id: &str) -> Result<(), ClientError> {
        self.bollard
            .pause_container(id)
            .await
            .map_err(ClientError::PauseContainer)
    }

    pub(crate) async fn unpause(&self, id: &str) -> Result<(), ClientError> {
        self.bollard
            .unpause_container(id)
            .await
            .map_err(ClientError::UnpauseContainer)
    }

    pub(crate) async fn exec(
        &self,
        container_id: &str,
        cmd: Vec<String>,
    ) -> Result<ExecResult, ClientError> {
        let config = CreateExecOptions {
            cmd: Some(cmd),
            attach_stdout: Some(true),
            attach_stderr: Some(true),
            ..Default::default()
        };

        let exec = self
            .bollard
            .create_exec(container_id, config)
            .await
            .map_err(ClientError::InitExec)?;

        let res = self
            .bollard
            .start_exec(
                &exec.id,
                Some(StartExecOptions {
                    detach: false,
                    tty: false,
                    output_capacity: None,
                }),
            )
            .await
            .map_err(ClientError::InitExec)?;

        match res {
            StartExecResults::Attached { output, .. } => {
                let (stdout, stderr) = LogStream::from(output).split().await;
                let stdout = WaitingStreamWrapper::new(stdout).enable_cache();
                let stderr = WaitingStreamWrapper::new(stderr).enable_cache();

                Ok(ExecResult {
                    id: exec.id,
                    stdout,
                    stderr,
                })
            }
            StartExecResults::Detached => unreachable!("detach is false"),
        }
    }

    pub(crate) async fn inspect_exec(
        &self,
        exec_id: &str,
    ) -> Result<ExecInspectResponse, ClientError> {
        self.bollard
            .inspect_exec(exec_id)
            .await
            .map_err(ClientError::InspectExec)
    }

    fn logs_stream(
        &self,
        container_id: &str,
        source_filter: Option<LogSource>,
        follow: bool,
    ) -> LogStream {
        let options = LogsOptionsBuilder::new()
            .follow(follow)
            .stdout(
                source_filter
                    .map(LogSource::includes_stdout)
                    .unwrap_or(true),
            )
            .stderr(
                source_filter
                    .map(LogSource::includes_stderr)
                    .unwrap_or(true),
            )
            .tail("all")
            .build();

        self.bollard.logs(container_id, Some(options)).into()
    }

    /// Creates a network with given name and returns an ID
    pub(crate) async fn create_network(&self, name: &str) -> Result<String, ClientError> {
        let network = self
            .bollard
            .create_network(NetworkCreateRequest {
                name: name.to_owned(),
                ..Default::default()
            })
            .await
            .map_err(ClientError::CreateNetwork)?;

        Ok(network.id)
    }

    /// Inspects a network
    pub(crate) async fn inspect_network(&self, name: &str) -> Result<Network, ClientError> {
        self.bollard
            .inspect_network(name, Some(InspectNetworkOptionsBuilder::new().build()))
            .await
            .map_err(ClientError::InspectNetwork)
    }

    pub(crate) async fn create_container(
        &self,
        options: Option<CreateContainerOptions>,
        config: ContainerCreateBody,
    ) -> Result<String, ClientError> {
        self.bollard
            .create_container(options, config)
            .await
            .map(|res| res.id)
            .map_err(ClientError::CreateContainer)
    }

    pub(crate) async fn start_container(&self, container_id: &str) -> Result<(), ClientError> {
        self.bollard
            .start_container(container_id, None::<StartContainerOptions>)
            .await
            .map_err(ClientError::StartContainer)
    }

    pub(crate) async fn copy_to_container(
        &self,
        container_id: impl Into<String>,
        copy_to_container: &CopyToContainer,
    ) -> Result<(), ClientError> {
        let container_id: String = container_id.into();

        let options = UploadToContainerOptionsBuilder::new()
            .path("/")
            .no_overwrite_dir_non_dir("false")
            .build();

        let tar = copy_to_container
            .tar()
            .await
            .map_err(ClientError::CopyToContainerError)?;

        self.bollard
            .upload_to_container(&container_id, Some(options), body_full(tar))
            .await
            .map_err(ClientError::UploadToContainerError)
    }

    pub(crate) async fn container_is_running(
        &self,
        container_id: &str,
    ) -> Result<bool, ClientError> {
        let options = InspectContainerOptionsBuilder::new().size(false).build();
        let container_info = self
            .bollard
            .inspect_container(container_id, Some(options))
            .await
            .map_err(ClientError::InspectContainer)?;

        if let Some(state) = container_info.state {
            Ok(state.running.unwrap_or_default())
        } else {
            Ok(false)
        }
    }

    pub(crate) async fn container_exit_code(
        &self,
        container_id: &str,
    ) -> Result<Option<i64>, ClientError> {
        let options = InspectContainerOptionsBuilder::new().size(false).build();
        let container_info = self
            .bollard
            .inspect_container(container_id, Some(options))
            .await
            .map_err(ClientError::InspectContainer)?;

        let Some(state) = container_info.state else {
            return Ok(None);
        };
        if state.running == Some(true) {
            return Ok(None);
        }
        Ok(state.exit_code)
    }

    pub(crate) async fn build_image(
        &self,
        descriptor: &str,
        build_context: &CopyToContainerCollection,
        options: crate::core::build::build_options::BuildImageOptions,
    ) -> Result<(), ClientError> {
        if options.skip_if_exists {
            let lock = get_build_lock(descriptor).await;
            let _guard = lock.lock().await;

            match self.bollard.inspect_image(descriptor).await {
                Ok(_) => {
                    log::info!("Image '{}' already exists, skipping build", descriptor);
                    return Ok(());
                }
                Err(BollardError::DockerResponseServerError {
                    status_code: 404, ..
                }) => {
                    log::info!("Image '{}' not found, proceeding with build", descriptor);
                }
                Err(err) => {
                    log::warn!(
                        "Failed to inspect image '{}': {:?}, proceeding with build",
                        descriptor,
                        err
                    );
                }
            }

            self.build_image_impl(descriptor, build_context, options)
                .await
        } else {
            self.build_image_impl(descriptor, build_context, options)
                .await
        }
    }

    async fn build_image_impl(
        &self,
        descriptor: &str,
        build_context: &CopyToContainerCollection,
        options: crate::core::build::build_options::BuildImageOptions,
    ) -> Result<(), ClientError> {
        let tar = build_context
            .tar()
            .await
            .map_err(ClientError::CopyToContainerError)?;

        let session = ULID::from_datetime(std::time::SystemTime::now()).encode();

        let mut builder = BuildImageOptionsBuilder::new()
            .dockerfile("Dockerfile")
            .t(descriptor)
            .rm(true)
            .nocache(options.no_cache)
            .version(BuilderVersion::BuilderBuildKit)
<<<<<<< HEAD
            .session(session.as_str())
            .build();
=======
            .session(&session);

        if !options.build_args.is_empty() {
            builder = builder.buildargs(&options.build_args);
        }

        let build_options = builder.build();
>>>>>>> 72b35be2

        let credentials = None;

        let mut building =
            self.bollard
                .build_image(build_options, credentials, Some(body_full(tar)));

        while let Some(result) = building.next().await {
            match result {
                Ok(r) => {
                    if let Some(s) = r.stream {
                        log::info!("{}", s);
                    }
                }
                Err(err) => {
                    log::error!("{:?}", err);
                    return Err(ClientError::BuildImage {
                        descriptor: descriptor.into(),
                        err,
                    });
                }
            };
        }

        Ok(())
    }

    pub(crate) async fn pull_image(
        &self,
        descriptor: &str,
        platform: Option<String>,
    ) -> Result<(), ClientError> {
        let pull_options = CreateImageOptionsBuilder::new()
            .from_image(descriptor)
            .platform(
                platform
                    .as_deref()
                    .unwrap_or_else(|| self.config.platform().unwrap_or_default()),
            )
            .build();

        let credentials = self.credentials_for_image(descriptor).await;
        let mut pulling = self
            .bollard
            .create_image(Some(pull_options), None, credentials);
        while let Some(result) = pulling.next().await {
            // if the image pull fails, try to pull the image for linux/amd64 platform instead
            match result {
                Ok(_) => {}
                Err(BollardError::DockerResponseServerError {
                    status_code: _,
                    message: _,
                }) if !matches!(platform.as_deref(), Some("linux/amd64")) => {
                    self.pull_image_linux_amd64(descriptor).await?;
                }
                _ => {
                    // if the linux/amd64 image pull also fails, return the initial error
                    result.map_err(|err| ClientError::PullImage {
                        descriptor: descriptor.to_string(),
                        err,
                    })?;
                }
            };
        }
        Ok(())
    }

    async fn pull_image_linux_amd64(&self, descriptor: &str) -> Result<(), ClientError> {
        let pull_options = CreateImageOptionsBuilder::new()
            .from_image(descriptor)
            .platform("linux/amd64")
            .build();
        let credentials = self.credentials_for_image(descriptor).await;
        let mut pulling = self
            .bollard
            .create_image(Some(pull_options), None, credentials);
        while let Some(result) = pulling.next().await {
            match result {
                Ok(_) => {}
                Err(err) => {
                    return Err(ClientError::PullImage {
                        descriptor: descriptor.to_string(),
                        err,
                    });
                }
            };
        }
        Ok(())
    }

    pub(crate) async fn network_exists(&self, network: &str) -> Result<bool, ClientError> {
        let networks = self
            .bollard
            .list_networks(None::<ListNetworksOptions>)
            .await
            .map_err(ClientError::ListNetworks)?;

        Ok(networks
            .iter()
            .any(|i| matches!(&i.name, Some(name) if name == network)))
    }

    pub(crate) async fn remove_network(&self, network: &str) -> Result<(), ClientError> {
        self.bollard
            .remove_network(network)
            .await
            .map_err(ClientError::RemoveNetwork)
    }

    pub(crate) async fn docker_hostname(&self) -> Result<url::Host, ClientError> {
        let docker_host = &self.config.docker_host();
        let docker_host_url = Url::from_str(docker_host)
            .map_err(|e| ConfigurationError::InvalidDockerHost(e.to_string()))?;

        match docker_host_url.scheme() {
            "tcp" | "http" | "https" => docker_host_url
                .host()
                .map(|host| host.to_owned())
                .ok_or_else(|| {
                    ConfigurationError::InvalidDockerHost(docker_host.to_string()).into()
                }),
            "unix" | "npipe" => {
                if is_in_container().await {
                    let host = self
                        .bollard
                        .inspect_network("bridge", None::<InspectNetworkOptions>)
                        .await
                        .ok()
                        .and_then(|net| net.ipam)
                        .and_then(|ipam| ipam.config)
                        .unwrap_or_default()
                        .into_iter()
                        .filter_map(|ipam_cfg| ipam_cfg.gateway)
                        .next()
                        .filter(|gateway| !gateway.trim().is_empty())
                        .unwrap_or_else(|| "localhost".to_string());

                    url::Host::parse(&host)
                        .map_err(|_| ConfigurationError::InvalidDockerHost(host).into())
                } else {
                    Ok(url::Host::Domain("localhost".to_string()))
                }
            }
            _ => unreachable!("docker host is already validated in the config"),
        }
    }

    async fn credentials_for_image(&self, descriptor: &str) -> Option<DockerCredentials> {
        let auth_config = self.config.docker_auth_config()?.to_string();
        let (server, _) = descriptor.split_once('/')?;

        // `docker_credential` uses blocking API, thus we spawn blocking task to prevent executor from being blocked
        let cloned_server = server.to_string();
        let credentials = tokio::task::spawn_blocking(move || {
            docker_credential::get_credential_from_reader(auth_config.as_bytes(), &cloned_server)
                .ok()
        })
        .await
        .ok()
        .flatten()?;

        let bollard_credentials = match credentials {
            docker_credential::DockerCredential::IdentityToken(token) => DockerCredentials {
                identitytoken: Some(token),
                serveraddress: Some(server.to_string()),
                ..DockerCredentials::default()
            },
            docker_credential::DockerCredential::UsernamePassword(username, password) => {
                DockerCredentials {
                    username: Some(username),
                    password: Some(password),
                    serveraddress: Some(server.to_string()),
                    ..DockerCredentials::default()
                }
            }
        };

        Some(bollard_credentials)
    }

    /// Get the `id` of the first running container whose `name`, `network`,
    /// and `labels` match the supplied values
    #[cfg_attr(not(feature = "reusable-containers"), allow(dead_code))]
    pub(crate) async fn get_running_container_id(
        &self,
        name: Option<&str>,
        network: Option<&str>,
        labels: &HashMap<String, String>,
    ) -> Result<Option<String>, ClientError> {
        let filters = [
            Some(("status".to_string(), vec!["running".to_string()])),
            name.map(|value| ("name".to_string(), vec![value.to_string()])),
            network.map(|value| ("network".to_string(), vec![value.to_string()])),
            Some((
                "label".to_string(),
                labels
                    .iter()
                    .map(|(key, value)| format!("{key}={value}"))
                    .collect(),
            )),
        ]
        .into_iter()
        .flatten()
        .collect::<HashMap<_, _>>();

        let options = ListContainersOptionsBuilder::new()
            .all(false)
            .size(false)
            .filters(&filters)
            .build();

        let containers = self
            .bollard
            .list_containers(Some(options))
            .await
            .map_err(ClientError::ListContainers)?;

        if containers.len() > 1 {
            log::warn!(
                "Found {} containers matching filters: {:?}",
                containers.len(),
                filters
            );
        }

        Ok(containers
            .into_iter()
            // Use `max_by_key()` instead of `next()` to ensure we're
            // returning the id of most recently created container.
            .max_by_key(|container| container.created.unwrap_or(i64::MIN))
            .and_then(|container| container.id))
    }
}

impl<BS> From<BS> for LogStream
where
    BS: futures::Stream<Item = Result<LogOutput, BollardError>> + Send + 'static,
{
    fn from(stream: BS) -> Self {
        let stream = stream
            .try_filter_map(|chunk| async {
                match chunk {
                    LogOutput::StdErr { message } => Ok(Some(LogFrame::StdErr(message))),
                    LogOutput::StdOut { message } => Ok(Some(LogFrame::StdOut(message))),
                    // We only interested in stdout and stderr. Docker may return stdin in some
                    // cases, but we don't need it as we have only one-way communication.
                    LogOutput::StdIn { .. } | LogOutput::Console { .. } => Ok(None),
                }
            })
            .map_err(|err| match err {
                BollardError::DockerResponseServerError {
                    status_code: 404,
                    message,
                } => io::Error::new(
                    io::ErrorKind::UnexpectedEof,
                    format!("Docker container has been dropped: {message}"),
                ),
                bollard::errors::Error::IOError { err } => err,
                err => io::Error::other(err),
            })
            .boxed();
        LogStream::new(stream)
    }
}

#[cfg(test)]
mod tests {
    use bollard::query_parameters::RemoveImageOptions;

    use super::*;

    #[derive(Debug)]
    struct OsEnvWithPlatformLinuxAmd64;

    impl env::GetEnvValue for OsEnvWithPlatformLinuxAmd64 {
        fn get_env_value(key: &str) -> Option<String> {
            match key {
                "DOCKER_DEFAULT_PLATFORM" => Some("linux/amd64".to_string()),
                _ => env::Os::get_env_value(key),
            }
        }
    }

    #[derive(Debug)]
    struct OsEnvWithPlatformLinux386;

    impl env::GetEnvValue for OsEnvWithPlatformLinux386 {
        fn get_env_value(key: &str) -> Option<String> {
            match key {
                "DOCKER_DEFAULT_PLATFORM" => Some("linux/386".to_string()),
                _ => env::Os::get_env_value(key),
            }
        }
    }

    #[tokio::test]
    // Tehcnically the test is racy if we would want to use image in other tests, but we don't use
    // it usually, so no serial-tests or anything like that is used
    async fn test_client_pull_image_with_platform() -> anyhow::Result<()> {
        const IMAGE: &str = "hello-world:linux";

        let config = env::Config::load::<OsEnvWithPlatformLinuxAmd64>().await?;
        println!("Config platform: {:?}", config.platform());
        let client = Client::new_with_config(config)?;

        // remove image if exists (it may already have another platform variant)
        let credentials = client.credentials_for_image(IMAGE).await;
        let _ = client
            .bollard
            .remove_image(
                IMAGE,
                Option::<RemoveImageOptions>::None,
                credentials.clone(),
            )
            .await;

        client.pull_image(IMAGE, None).await?;

        let image = client.bollard.inspect_image(IMAGE).await?;

        assert_eq!(Some("linux".to_string()), image.os);
        assert_eq!(Some("amd64".to_string()), image.architecture);

        let config = env::Config::load::<OsEnvWithPlatformLinux386>().await?;
        let client = Client::new_with_config(config)?;

        client
            .bollard
            .remove_image(IMAGE, Option::<RemoveImageOptions>::None, credentials)
            .await?;

        client.pull_image(IMAGE, None).await?;

        let image = client.bollard.inspect_image(IMAGE).await?;

        assert_eq!(Some("linux".to_string()), image.os);
        assert_eq!(Some("386".to_string()), image.architecture);

        Ok(())
    }
}<|MERGE_RESOLUTION|>--- conflicted
+++ resolved
@@ -24,11 +24,7 @@
     },
     Docker,
 };
-<<<<<<< HEAD
-use bollard_stubs::models::{ContainerInspectResponse, ExecInspectResponse, Network};
-use ferroid::{Base32UlidExt, ULID};
-=======
->>>>>>> 72b35be2
+use ferroid::{base32::Base32UlidExt, id::ULID};
 use futures::{StreamExt, TryStreamExt};
 use tokio::sync::{Mutex, OnceCell};
 use url::Url;
@@ -479,18 +475,13 @@
             .rm(true)
             .nocache(options.no_cache)
             .version(BuilderVersion::BuilderBuildKit)
-<<<<<<< HEAD
-            .session(session.as_str())
-            .build();
-=======
-            .session(&session);
+            .session(session.as_str());
 
         if !options.build_args.is_empty() {
             builder = builder.buildargs(&options.build_args);
         }
 
         let build_options = builder.build();
->>>>>>> 72b35be2
 
         let credentials = None;
 
