--- conflicted
+++ resolved
@@ -209,15 +209,14 @@
         Ok(stderr)
     }
 
-<<<<<<< HEAD
     /// Returns whether the container is still running.
     pub async fn is_running(&self) -> Result<bool> {
         self.rt().block_on(self.async_impl().is_running())
-=======
+    }
+
     /// Returns `Some(exit_code)` when the container is finished and `None` when the container is still running.
     pub fn exit_code(&self) -> Result<Option<i64>> {
         self.rt().block_on(self.async_impl().exit_code())
->>>>>>> 17e69a3c
     }
 
     /// Returns reference to inner `Runtime`. It's safe to unwrap because it's `Some` until `Container` is dropped.
