use std::{fmt, ops::Deref, sync::Arc};

<<<<<<< HEAD
use tokio::{
    io::{AsyncBufRead, AsyncReadExt},
    task::JoinHandle,
};
=======
>>>>>>> 1aefb1c6
use tokio_stream::StreamExt;

#[cfg(feature = "host-port-exposure")]
use super::host::HostPortExposure;
use crate::{
    core::{async_drop, client::Client, env, error::Result, network::Network, ContainerState},
    ContainerRequest, Image,
};

pub(super) mod exec;
pub(crate) mod raw;

/// Represents a running docker container that has been started using an async client.
///
/// Containers have a [`custom destructor`][drop_impl] that removes them as soon as they
/// go out of scope. However, async drop is not available in rust yet. This implementation
/// is using block_on.
///
/// ```rust,no_run
/// use testcontainers::*;
/// #[tokio::test]
/// async fn a_test() {
///     let container = MyImage::default().start().await.unwrap();
///     // Docker container is stopped/removed at the end of this scope.
/// }
/// ```
///
/// [drop_impl]: struct.ContainerAsync.html#impl-Drop
pub struct ContainerAsync<I: Image> {
    pub(super) raw: raw::RawContainer,
    image: ContainerRequest<I>,
    network: Option<Arc<Network>>,
    log_handler: Option<JoinHandle<()>>,
    dropped: bool,
    #[cfg(feature = "host-port-exposure")]
    host_port_exposure: Option<HostPortExposure>,
    #[cfg(feature = "reusable-containers")]
    reuse: crate::ReuseDirective,
}

impl<I> ContainerAsync<I>
where
    I: Image,
{
    /// Constructs a new container given an id, a docker client and the image.
    /// ContainerAsync::new().await
    pub(crate) async fn new(
        id: String,
        docker_client: Arc<Client>,
        container_req: ContainerRequest<I>,
        network: Option<Arc<Network>>,
        #[cfg(feature = "host-port-exposure")] host_port_exposure: Option<HostPortExposure>,
    ) -> Result<ContainerAsync<I>> {
        let ready_conditions = container_req.ready_conditions();
        let container = Self::construct(
            id,
            docker_client,
            container_req,
            network,
            #[cfg(feature = "host-port-exposure")]
            host_port_exposure,
        );
        let state = ContainerState::from_container(&container).await?;
        for cmd in container.image().exec_before_ready(state)? {
            container.exec(cmd).await?;
        }
        container.block_until_ready(ready_conditions).await?;
        Ok(container)
    }

    pub(crate) fn construct(
        id: String,
        docker_client: Arc<Client>,
        mut container_req: ContainerRequest<I>,
        network: Option<Arc<Network>>,
        #[cfg(feature = "host-port-exposure")] host_port_exposure: Option<HostPortExposure>,
    ) -> ContainerAsync<I> {
        #[cfg(feature = "reusable-containers")]
        let reuse = container_req.reuse();

        let log_consumers = std::mem::take(&mut container_req.log_consumers);
<<<<<<< HEAD
        let mut container = ContainerAsync {
            id,
=======
        let container = ContainerAsync {
            raw: raw::RawContainer::new(id, docker_client),
>>>>>>> 1aefb1c6
            image: container_req,
            network,
            log_handler: None,
            dropped: false,
            #[cfg(feature = "host-port-exposure")]
            host_port_exposure,
            #[cfg(feature = "reusable-containers")]
            reuse,
        };

        if !log_consumers.is_empty() {
<<<<<<< HEAD
            let mut logs = container.docker_client.logs(&container.id, true);
            let container_id = container.id.clone();
            let log_handler = tokio::spawn(async move {
=======
            let mut logs = container.docker_client().logs(container.id(), true);
            let container_id = container.id().to_string();
            tokio::spawn(async move {
>>>>>>> 1aefb1c6
                while let Some(result) = logs.next().await {
                    match result {
                        Ok(record) => {
                            for consumer in &log_consumers {
                                consumer.accept(&record).await;
                                tokio::task::yield_now().await;
                            }
                        }
                        Err(err) => {
                            log::warn!(
                                "Failed to read log frame for container {container_id}: {err}",
                            );
                        }
                    }
                }
            });

            container.log_handler.replace(log_handler);
        }

        container
    }

    /// Returns a reference to the [`Image`] of this container.
    ///
    /// [`Image`]: trait.Image.html
    pub fn image(&self) -> &I {
        self.image.image()
    }

    /// Starts the container.
    pub async fn start(&self) -> Result<()> {
        self.raw.start().await?;
        let state = ContainerState::from_container(self).await?;
        for cmd in self.image.exec_after_start(state)? {
            self.raw.exec(cmd).await?;
        }
        Ok(())
    }

    /// Stops the container with timeout before issuing SIGKILL (not the same with `pause`).
    ///
    /// Set Some(-1) to wait indefinitely, None to use system configured default and Some(0)
    /// to forcibly stop the container immediately - otherwise the runtime will issue SIGINT
    /// and then wait timeout_seconds seconds for the process to stop before issuing SIGKILL.
    pub async fn stop_with_timeout(&self, timeout_seconds: Option<i32>) -> Result<()> {
        log::debug!(
            "Stopping docker container {} with {} second timeout",
            self.id(),
            timeout_seconds
                .map(|t| t.to_string())
                .unwrap_or("'system default'".into())
        );

        self.docker_client()
            .stop(self.id(), timeout_seconds)
            .await?;
        Ok(())
    }

    /// Pause the container.
    /// [Docker Engine API](https://docs.docker.com/reference/api/engine/version/v1.48/#tag/Container/operation/ContainerPause)
    pub async fn pause(&self) -> Result<()> {
        self.docker_client().pause(self.id()).await?;
        Ok(())
    }

    /// Resume/Unpause the container.
    /// [Docker Engine API](https://docs.docker.com/reference/api/engine/version/v1.48/#tag/Container/operation/ContainerUnpause)
    pub async fn unpause(&self) -> Result<()> {
        self.docker_client().unpause(self.id()).await?;
        Ok(())
    }

    /// Returns whether the container is still running.
    pub async fn is_running(&self) -> Result<bool> {
        let status = self.docker_client().container_is_running(self.id()).await?;
        Ok(status)
    }

    /// Returns `Some(exit_code)` when the container is finished and `None` when the container is still running.
    pub async fn exit_code(&self) -> Result<Option<i64>> {
        let exit_code = self.docker_client().container_exit_code(self.id()).await?;
        Ok(exit_code)
    }

    /// Removes the container.
    pub async fn rm(mut self) -> Result<()> {
        log::debug!("Deleting docker container {}", self.id());

        self.raw.docker_client().rm(self.id()).await?;

        #[cfg(feature = "watchdog")]
        crate::watchdog::unregister(self.id());

        self.dropped = true;
        Ok(())
    }
}

impl<I> fmt::Debug for ContainerAsync<I>
where
    I: fmt::Debug + Image,
{
    fn fmt(&self, f: &mut fmt::Formatter<'_>) -> fmt::Result {
        let mut repr = f.debug_struct("ContainerAsync");

        repr.field("id", &self.id())
            .field("image", &self.image)
            .field("command", &self.docker_client().config.command())
            .field("network", &self.network)
            .field("dropped", &self.dropped);

        #[cfg(feature = "host-port-exposure")]
        repr.field(
            "host_port_exposure",
            &self.host_port_exposure.as_ref().map(|_| true),
        );

        #[cfg(feature = "reusable-containers")]
        repr.field("reuse", &self.reuse);

        repr.finish()
    }
}

impl<I> Drop for ContainerAsync<I>
where
    I: Image,
{
    fn drop(&mut self) {
        #[cfg(feature = "reusable-containers")]
        {
            use crate::ReuseDirective::{Always, CurrentSession};

            if !self.dropped && matches!(self.reuse, Always | CurrentSession) {
                log::debug!(
                    "Declining to reap container marked for reuse: {}",
                    &self.id()
                );

                return;
            }
        }

        #[cfg(feature = "host-port-exposure")]
        if let Some(mut exposure) = self.host_port_exposure.take() {
            exposure.shutdown();
        }

        if !self.dropped {
<<<<<<< HEAD
            let id = self.id.clone();
            let client = self.docker_client.clone();
            let command = self.docker_client.config.command();
            let log_handler = self.log_handler.take();
=======
            let id = self.id().to_string();
            let client = self.docker_client().clone();
            let command = self.docker_client().config.command();
>>>>>>> 1aefb1c6

            let drop_task = async move {
                log::trace!("Drop was called for container {id}, cleaning up");
                match command {
                    env::Command::Remove => {
                        if let Some(handle) = log_handler {
                            if let Err(e) = handle.await {
                                log::error!("Failed to wait log consumers to finish: {e}");
                            }
                            if let Err(e) = client.stop(&id).await {
                                log::error!("Failed to stop container on drop: {e}")
                            }
                        }
                        if let Err(e) = client.rm(&id).await {
                            log::error!("Failed to remove container on drop: {e}");
                        }
                    }
                    env::Command::Keep => {}
                }
                #[cfg(feature = "watchdog")]
                crate::watchdog::unregister(&id);

                log::debug!("Container {id} was successfully dropped");
            };

            async_drop::async_drop(drop_task);
        }
    }
}

impl<I: Image> Deref for ContainerAsync<I> {
    type Target = raw::RawContainer;

    fn deref(&self) -> &Self::Target {
        &self.raw
    }
}

#[cfg(test)]
mod tests {
    use tokio::io::AsyncBufReadExt;

    #[cfg(feature = "http_wait_plain")]
    use crate::core::{wait::HttpWaitStrategy, ContainerPort, ContainerState, ExecCommand};
    use crate::{
        core::WaitFor, images::generic::GenericImage, runners::AsyncRunner, Image, ImageExt,
    };

    #[tokio::test]
    async fn async_custom_healthcheck_is_applied() -> anyhow::Result<()> {
        use std::time::Duration;

        use crate::core::Healthcheck;

        let healthcheck = Healthcheck::cmd_shell("test -f /etc/passwd")
            .with_interval(Duration::from_secs(1))
            .with_timeout(Duration::from_secs(1))
            .with_retries(2);

        let container = GenericImage::new("alpine", "latest")
            .with_cmd(["sleep", "30"])
            .with_health_check(healthcheck)
            .with_ready_conditions(vec![WaitFor::healthcheck()])
            .start()
            .await?;

        let inspect_info = container.docker_client().inspect(container.id()).await?;
        assert!(inspect_info.config.is_some());

        let config = inspect_info
            .config
            .expect("Container config must be present");
        assert!(config.healthcheck.is_some());

        let healthcheck_config = config
            .healthcheck
            .expect("Healthcheck config must be present");
        assert_eq!(
            healthcheck_config.test,
            Some(vec![
                "CMD-SHELL".to_string(),
                "test -f /etc/passwd".to_string()
            ])
        );
        assert_eq!(healthcheck_config.interval, Some(1_000_000_000));
        assert_eq!(healthcheck_config.timeout, Some(1_000_000_000));
        assert_eq!(healthcheck_config.retries, Some(2));
        assert_eq!(healthcheck_config.start_period, None);

        assert!(container.is_running().await?);
        Ok(())
    }

    #[tokio::test]
    async fn async_logs_are_accessible() -> anyhow::Result<()> {
        let image = GenericImage::new("testcontainers/helloworld", "1.3.0");
        let container = image.start().await?;

        let stderr = container.stderr(true);

        // it's possible to send logs into background task
        let log_follower_task = tokio::spawn(async move {
            let mut stderr_lines = stderr.lines();
            let expected_messages = [
                "DELAY_START_MSEC: 0",
                "Sleeping for 0 ms",
                "Starting server on port 8080",
                "Sleeping for 0 ms",
                "Starting server on port 8081",
                "Ready, listening on 8080 and 8081",
            ];
            for expected_message in expected_messages {
                let line = stderr_lines.next_line().await?.expect("line must exist");
                if !line.contains(expected_message) {
                    anyhow::bail!(
                        "Log message ('{}') doesn't contain expected message ('{}')",
                        line,
                        expected_message
                    );
                }
            }
            Ok(())
        });
        log_follower_task
            .await
            .map_err(|_| anyhow::anyhow!("failed to join log follower task"))??;

        // logs are accessible after container is stopped
        container.stop().await?;

        // stdout is empty
        let stdout = String::from_utf8(container.stdout_to_vec().await?)?;
        assert_eq!(stdout, "");
        // stderr contains 6 lines
        let stderr = String::from_utf8(container.stderr_to_vec().await?)?;
        assert_eq!(
            stderr.lines().count(),
            6,
            "unexpected stderr size: {stderr}",
        );

        // start again to test eof on drop
        container.start().await?;

        // create logger task which reads logs from container up to EOF
        let container_id = container.id().to_string();
        let stderr = container.stderr(true);
        let logger_task = tokio::spawn(async move {
            let mut stderr_lines = stderr.lines();
            while let Some(result) = stderr_lines.next_line().await.transpose() {
                match result {
                    Ok(line) => {
                        log::debug!(target: "container", "[{container_id}]:{}", line);
                    }
                    Err(err) if err.kind() == std::io::ErrorKind::UnexpectedEof => {
                        log::debug!(target: "container", "[{container_id}] EOF");
                        break;
                    }
                    Err(err) => Err(err)?,
                }
            }
            Ok::<_, anyhow::Error>(())
        });

        drop(container);
        let res = logger_task
            .await
            .map_err(|_| anyhow::anyhow!("failed to join log follower task"))?;
        assert!(
            res.is_ok(),
            "UnexpectedEof is handled after dropping the container"
        );

        Ok(())
    }

    #[cfg(feature = "reusable-containers")]
    #[tokio::test]
    async fn async_containers_are_reused() -> anyhow::Result<()> {
        use crate::ImageExt;

        let labels = [
            ("foo", "bar"),
            ("baz", "qux"),
            ("test-name", "async_containers_are_reused"),
        ];

        let initial_image = GenericImage::new("testcontainers/helloworld", "1.3.0")
            .with_reuse(crate::ReuseDirective::CurrentSession)
            .with_labels(labels);

        let reused_image = initial_image
            .image
            .clone()
            .with_reuse(crate::ReuseDirective::CurrentSession)
            .with_labels(labels);

        let initial_container = initial_image.start().await?;
        let reused_container = reused_image.start().await?;

        assert_eq!(initial_container.id(), reused_container.id());

        let client = crate::core::client::docker_client_instance().await?;

        let filters = std::collections::HashMap::from_iter([(
            "label".to_string(),
            labels
                .iter()
                .map(|(key, value)| format!("{key}={value}"))
                .chain([
                    "org.testcontainers.managed-by=testcontainers".to_string(),
                    format!(
                        "org.testcontainers.session-id={}",
                        crate::runners::async_runner::session_id()
                    ),
                ])
                .collect(),
        )]);

        let options = bollard::query_parameters::ListContainersOptionsBuilder::new()
            .all(false)
            .limit(2)
            .size(false)
            .filters(&filters)
            .build();

        let containers = client.list_containers(Some(options)).await?;

        assert_eq!(containers.len(), 1);

        assert_eq!(
            Some(initial_container.id()),
            containers.first().unwrap().id.as_deref()
        );

        reused_container.rm().await.map_err(anyhow::Error::from)
    }

    #[cfg(feature = "reusable-containers")]
    #[tokio::test]
    async fn async_reused_containers_are_not_confused() -> anyhow::Result<()> {
        use std::collections::HashSet;

        use crate::{ImageExt, ReuseDirective};

        let labels = [
            ("foo", "bar"),
            ("baz", "qux"),
            ("test-name", "async_reused_containers_are_not_confused"),
        ];

        let initial_image = GenericImage::new("testcontainers/helloworld", "1.3.0")
            .with_reuse(ReuseDirective::Always)
            .with_labels(labels);

        let similar_image = initial_image
            .image
            .clone()
            .with_reuse(ReuseDirective::Never)
            .with_labels(&initial_image.labels);

        let initial_container = initial_image.start().await?;
        let similar_container = similar_image.start().await?;

        assert_ne!(initial_container.id(), similar_container.id());

        let client = crate::core::client::docker_client_instance().await?;

        let filters = std::collections::HashMap::from_iter([(
            "label".to_string(),
            labels
                .iter()
                .map(|(key, value)| format!("{key}={value}"))
                .chain(["org.testcontainers.managed-by=testcontainers".to_string()])
                .collect(),
        )]);

        let options = bollard::query_parameters::ListContainersOptionsBuilder::new()
            .all(false)
            .limit(2)
            .size(false)
            .filters(&filters)
            .build();

        let containers = client.list_containers(Some(options)).await?;

        assert_eq!(containers.len(), 2);

        let container_ids = containers
            .iter()
            .filter_map(|container| container.id.as_deref())
            .collect::<std::collections::HashSet<_>>();

        assert_eq!(
            container_ids,
            HashSet::from_iter([initial_container.id(), similar_container.id()])
        );

        initial_container.rm().await?;
        similar_container.rm().await.map_err(anyhow::Error::from)
    }

    #[cfg(feature = "reusable-containers")]
    #[tokio::test]
    async fn async_reusable_containers_are_not_dropped() -> anyhow::Result<()> {
        use bollard::query_parameters::InspectContainerOptions;

        use crate::{ImageExt, ReuseDirective};

        let client = crate::core::client::docker_client_instance().await?;

        let image = GenericImage::new("testcontainers/helloworld", "1.3.0")
            .with_reuse(ReuseDirective::Always)
            .with_labels([
                ("foo", "bar"),
                ("baz", "qux"),
                ("test-name", "async_reusable_containers_are_not_dropped"),
            ]);

        let container_id = {
            let container = image.start().await?;

            assert!(!container.dropped);
            assert_eq!(container.reuse, ReuseDirective::Always);

            container.id().to_string()
        };

        assert!(client
            .inspect_container(&container_id, None::<InspectContainerOptions>)
            .await?
            .state
            .and_then(|state| state.running)
            .unwrap_or(false));

        client
            .remove_container(
                &container_id,
                Some(
                    bollard::query_parameters::RemoveContainerOptionsBuilder::new()
                        .force(true)
                        .build(),
                ),
            )
            .await
            .map_err(anyhow::Error::from)
    }

    #[cfg(feature = "http_wait_plain")]
    #[tokio::test]
    async fn exec_before_ready_is_ran() {
        use crate::core::CmdWaitFor;

        struct ExecBeforeReady {}

        impl Image for ExecBeforeReady {
            fn name(&self) -> &str {
                "testcontainers/helloworld"
            }

            fn tag(&self) -> &str {
                "1.2.0"
            }

            fn ready_conditions(&self) -> Vec<WaitFor> {
                vec![WaitFor::http(
                    HttpWaitStrategy::new("/ping")
                        .with_port(ContainerPort::Tcp(8080))
                        .with_expected_status_code(200u16),
                )]
            }

            fn expose_ports(&self) -> &[ContainerPort] {
                &[ContainerPort::Tcp(8080)]
            }

            #[allow(unused)]
            fn exec_before_ready(
                &self,
                cs: ContainerState,
            ) -> crate::core::error::Result<Vec<ExecCommand>> {
                Ok(vec![ExecCommand::new(vec![
                    "/bin/sh",
                    "-c",
                    "echo 'exec_before_ready ran!' > /opt/hello",
                ])
                .with_cmd_ready_condition(CmdWaitFor::exit())])
            }
        }

        let container = ExecBeforeReady {};
        let container = container.start().await.unwrap();
        let mut exec_result = container
            .exec(
                ExecCommand::new(vec!["cat", "/opt/hello"])
                    .with_cmd_ready_condition(CmdWaitFor::exit()),
            )
            .await
            .unwrap();
        let stdout = exec_result.stdout_to_vec().await.unwrap();
        let output = String::from_utf8(stdout).unwrap();
        assert_eq!(output, "exec_before_ready ran!\n");
    }

    #[tokio::test]
    async fn async_containers_custom_ready_conditions_are_used() {
        #[derive(Debug, Default)]
        pub struct HelloWorld;

        impl Image for HelloWorld {
            fn name(&self) -> &str {
                "testcontainers/helloworld"
            }

            fn tag(&self) -> &str {
                "1.3.0"
            }

            fn ready_conditions(&self) -> Vec<WaitFor> {
                vec![WaitFor::message_on_stderr("This won't happen")]
            }
        }

        let container = HelloWorld {}
            .with_ready_conditions(vec![WaitFor::message_on_stderr("Ready, listening on")]);
        let _ = container.start().await.unwrap();
    }
}<|MERGE_RESOLUTION|>--- conflicted
+++ resolved
@@ -1,12 +1,5 @@
 use std::{fmt, ops::Deref, sync::Arc};
 
-<<<<<<< HEAD
-use tokio::{
-    io::{AsyncBufRead, AsyncReadExt},
-    task::JoinHandle,
-};
-=======
->>>>>>> 1aefb1c6
 use tokio_stream::StreamExt;
 
 #[cfg(feature = "host-port-exposure")]
@@ -88,13 +81,8 @@
         let reuse = container_req.reuse();
 
         let log_consumers = std::mem::take(&mut container_req.log_consumers);
-<<<<<<< HEAD
-        let mut container = ContainerAsync {
-            id,
-=======
         let container = ContainerAsync {
             raw: raw::RawContainer::new(id, docker_client),
->>>>>>> 1aefb1c6
             image: container_req,
             network,
             log_handler: None,
@@ -106,15 +94,9 @@
         };
 
         if !log_consumers.is_empty() {
-<<<<<<< HEAD
-            let mut logs = container.docker_client.logs(&container.id, true);
-            let container_id = container.id.clone();
-            let log_handler = tokio::spawn(async move {
-=======
             let mut logs = container.docker_client().logs(container.id(), true);
             let container_id = container.id().to_string();
-            tokio::spawn(async move {
->>>>>>> 1aefb1c6
+            let log_handler = tokio::spawn(async move {
                 while let Some(result) = logs.next().await {
                     match result {
                         Ok(record) => {
@@ -266,27 +248,21 @@
         }
 
         if !self.dropped {
-<<<<<<< HEAD
-            let id = self.id.clone();
-            let client = self.docker_client.clone();
-            let command = self.docker_client.config.command();
-            let log_handler = self.log_handler.take();
-=======
             let id = self.id().to_string();
             let client = self.docker_client().clone();
             let command = self.docker_client().config.command();
->>>>>>> 1aefb1c6
+            let log_handler = self.log_handler.take();
 
             let drop_task = async move {
                 log::trace!("Drop was called for container {id}, cleaning up");
                 match command {
                     env::Command::Remove => {
                         if let Some(handle) = log_handler {
+                            if let Err(e) = client.stop(&id).await {
+                                log::error!("Failed to stop container on drop: {e}")
+                            }
                             if let Err(e) = handle.await {
                                 log::error!("Failed to wait log consumers to finish: {e}");
-                            }
-                            if let Err(e) = client.stop(&id).await {
-                                log::error!("Failed to stop container on drop: {e}")
                             }
                         }
                         if let Err(e) = client.rm(&id).await {
