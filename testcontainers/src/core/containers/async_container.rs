--- conflicted
+++ resolved
@@ -369,17 +369,16 @@
         Ok(stderr)
     }
 
-<<<<<<< HEAD
     /// Returns whether the container is still running.
     pub async fn is_running(&self) -> Result<bool> {
         let status = self.docker_client.container_is_running(&self.id).await?;
         Ok(status)
-=======
+    }
+
     /// Returns `Some(exit_code)` when the container is finished and `None` when the container is still running.
     pub async fn exit_code(&self) -> Result<Option<i64>> {
         let exit_code = self.docker_client.container_exit_code(&self.id).await?;
         Ok(exit_code)
->>>>>>> 17e69a3c
     }
 
     pub(crate) async fn block_until_ready(&self, ready_conditions: Vec<WaitFor>) -> Result<()> {
