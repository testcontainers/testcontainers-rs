--- conflicted
+++ resolved
@@ -3,18 +3,11 @@
 version = "0.15.0"
 authors.workspace = true
 categories = ["development-tools::testing"]
-<<<<<<< HEAD
-edition = "2021"
-keywords = ["docker", "testcontainers"]
-license = "MIT OR Apache-2.0"
-repository = "https://github.com/testcontainers/testcontainers-rs"
-=======
 edition.workspace = true
 keywords.workspace = true
 license.workspace = true
 repository.workspace = true
 rust-version.workspace = true
->>>>>>> 4b3e4f08
 description = "A library for integration-testing against docker containers from within Rust."
 
 [dependencies]
