--- conflicted
+++ resolved
@@ -289,31 +289,35 @@
 }
 
 #[test]
-<<<<<<< HEAD
 fn sync_container_is_running() -> anyhow::Result<()> {
-=======
-fn sync_container_exit_code() -> anyhow::Result<()> {
->>>>>>> 17e69a3c
     let _ = pretty_env_logger::try_init();
 
     // Container that should run until manually quit
     let container = GenericImage::new("simple_web_server", "latest")
         .with_wait_for(WaitFor::message_on_stdout("server is ready"))
         .start()?;
-
-<<<<<<< HEAD
+  
     assert!(container.is_running()?);
 
     container.stop()?;
 
     assert!(!container.is_running()?);
-=======
+    Ok(())
+}
+
+#[test]
+fn sync_container_exit_code() -> anyhow::Result<()> {
+    let _ = pretty_env_logger::try_init();
+
+    // Container that should run until manually quit
+    let container = GenericImage::new("simple_web_server", "latest")
+        .with_wait_for(WaitFor::message_on_stdout("server is ready"))
+        .start()?;
+
     assert_eq!(container.exit_code()?, None);
 
     container.stop()?;
 
     assert_eq!(container.exit_code()?, Some(0));
->>>>>>> 17e69a3c
-
     Ok(())
 }